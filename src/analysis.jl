--- conflicted
+++ resolved
@@ -6,12 +6,9 @@
     distances,
     rdf,
     energy,
-<<<<<<< HEAD
     kinetic_energy,
-    potential_energy
-=======
+    potential_energy,
     velocityautocorr
->>>>>>> 6220c4cf
 
 """
     visualize(coord_logger, box_size, out_filepath; <keyword arguments>)
